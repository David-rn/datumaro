# Copyright (C) 2019-2022 Intel Corporation
#
# SPDX-License-Identifier: MIT

from tempfile import mkdtemp
from typing import Iterable, NoReturn, Optional, Tuple, TypeVar, Union
import logging as log
import os
import os.path as osp
import shutil

from attrs import define

from datumaro.components.cli_plugin import CliPlugin
from datumaro.components.errors import (
    AnnotationExportError, DatumaroError, ItemExportError,
)
<<<<<<< HEAD
from datumaro.components.extractor import DatasetItem
=======
from datumaro.components.extractor import DatasetItem, IExtractor
>>>>>>> 009a0e75
from datumaro.components.media import Image
from datumaro.components.progress_reporting import ProgressReporter
from datumaro.util.meta_file_util import save_meta_file
from datumaro.util.os_util import rmtree
from datumaro.util.scope import on_error_do, scoped

T = TypeVar('T')

class _ExportFail(DatumaroError):
    pass

class ExportErrorPolicy:
    def report_item_error(self, error: ItemExportError) -> Optional[NoReturn]:
        """
        Allows to report a problem with a dataset item.

        This function must either call fail() or return. If this function
        returns, the converter must skip the item.
        """
        raise NotImplementedError

    def report_annotation_error(self,
            error: AnnotationExportError) -> Optional[NoReturn]:
        """
        Allows to report a problem with a dataset item annotation.

        This function must either call fail() or return. If this function
        returns, the converter must skip the annotation.
        """
        raise NotImplementedError

    def fail(self, error: Exception) -> NoReturn:
        raise _ExportFail from error

@define(eq=False)
class ExportContext:
    progress_reporter: Optional[ProgressReporter] = None
    error_policy: Optional[ExportErrorPolicy] = None

class Converter(CliPlugin):
    DEFAULT_IMAGE_EXT = None

    @classmethod
    def build_cmdline_parser(cls, **kwargs):
        parser = super().build_cmdline_parser(**kwargs)
        parser.add_argument('--save-images', action='store_true',
            help="Save images (default: %(default)s)")
        parser.add_argument('--image-ext', default=None,
            help="Image extension (default: keep or use format default%s)" % \
                (' ' + cls.DEFAULT_IMAGE_EXT if cls.DEFAULT_IMAGE_EXT else ''))
        parser.add_argument('--save-dataset-meta', action='store_true',
            help="Save dataset meta file (default: %(default)s)")

        return parser

    @classmethod
    def convert(cls, extractor, save_dir, **options):
        converter = cls(extractor, save_dir, **options)
        return converter.apply()

    @classmethod
    @scoped
    def patch(cls, dataset, patch, save_dir, **options):
        # This solution is not any better in performance than just
        # writing a dataset, but in case of patching (i.e. writing
        # to the previous location), it allows to avoid many problems
        # with removing and replacing existing files. Surely, this
        # approach also has problems with removal of the given directory.
        # Problems can occur if we can't remove the directory,
        # or want to reuse the given directory. It can happen if it
        # is mounted or (sym-)linked.
        # Probably, a better solution could be to wipe directory
        # contents and write new data there. Note that directly doing this
        # also doesn't work, because images may be needed for writing.

        if not osp.isdir(save_dir):
            return cls.convert(dataset, save_dir, **options)

        tmpdir = mkdtemp(dir=osp.dirname(save_dir),
            prefix=osp.basename(save_dir), suffix='.tmp')
        on_error_do(rmtree, tmpdir, ignore_errors=True)
        shutil.copymode(save_dir, tmpdir)

        retval = cls.convert(dataset, tmpdir, **options)

        rmtree(save_dir)
        os.replace(tmpdir, save_dir)

        return retval

    def apply(self):
        raise NotImplementedError("Should be implemented in a subclass")

<<<<<<< HEAD
    def __init__(self, extractor, save_dir, save_images=False,
            image_ext=None, default_image_ext=None, save_dataset_meta=False,
=======
    def __init__(self, extractor: IExtractor, save_dir: str, *,
            save_images: bool = False,
            image_ext: Optional[str] = None,
            default_image_ext: Optional[str] = None,
            save_dataset_meta: bool = False,
>>>>>>> 009a0e75
            ctx: Optional[ExportContext] = None):
        default_image_ext = default_image_ext or self.DEFAULT_IMAGE_EXT
        assert default_image_ext
        self._default_image_ext = default_image_ext

        self._save_images = save_images
        self._image_ext = image_ext

        self._extractor = extractor
        self._save_dir = save_dir

        self._save_dataset_meta = save_dataset_meta

        # TODO: refactor this variable.
        # Can be used by a subclass to store the current patch info
        from datumaro.components.dataset import DatasetPatch
        if isinstance(extractor, DatasetPatch.DatasetPatchWrapper):
            self._patch = extractor.patch
        else:
            self._patch = None

        self._ctx = ctx

    def _find_image_ext(self, item: Union[DatasetItem, Image]):
        src_ext = None

        if isinstance(item, DatasetItem) and item.has_image:
            src_ext = item.image.ext
        elif isinstance(item, Image):
            src_ext = item.ext

        return self._image_ext or src_ext or self._default_image_ext

    def _make_item_filename(self, item, *, name=None, subdir=None):
        name = name or item.id
        subdir = subdir or ''
        return osp.join(subdir, name)

    def _make_image_filename(self, item, *, name=None, subdir=None):
        return self._make_item_filename(item, name=name, subdir=subdir) + \
            self._find_image_ext(item)

    def _make_pcd_filename(self, item, *, name=None, subdir=None):
        return self._make_item_filename(item, name=name, subdir=subdir) + '.pcd'

    def _save_image(self, item, path=None, *,
            name=None, subdir=None, basedir=None):
        assert not ((subdir or name or basedir) and path), \
            "Can't use both subdir or name or basedir and path arguments"

        if not item.has_image or not item.image.has_data:
            log.warning("Item '%s' has no image", item.id)
            return

        basedir = basedir or self._save_dir
        path = path or osp.join(basedir,
            self._make_image_filename(item, name=name, subdir=subdir))
        path = osp.abspath(path)

        item.image.save(path)

    def _save_point_cloud(self, item=None, path=None, *,
            name=None, subdir=None, basedir=None):
        assert not ((subdir or name or basedir) and path), \
            "Can't use both subdir or name or basedir and path arguments"

        if not item.point_cloud:
            log.warning("Item '%s' has no pcd", item.id)
            return

        basedir = basedir or self._save_dir
        path = path or osp.join(basedir,
            self._make_pcd_filename(item, name=name, subdir=subdir))
        path = osp.abspath(path)

        os.makedirs(osp.dirname(path), exist_ok=True)
        if item.point_cloud and osp.isfile(item.point_cloud):
            if item.point_cloud != path:
                shutil.copyfile(item.point_cloud, path)

    def _save_meta_file(self, path):
        save_meta_file(path, self._extractor.categories())

    def _with_progress(self, iterable: Iterable[T], *,
            total: Optional[int] = None,
            desc: Optional[str] = None
    ) -> Iterable[T]:
        if self._ctx and self._ctx.progress_reporter:
            yield from self._ctx.progress_reporter.iter(iterable,
                total=total, desc=desc)
        else:
            yield from iterable

    def _report_item_error(self, error: Exception, *,
            item_id: Tuple[str, str]) -> Optional[NoReturn]:
<<<<<<< HEAD
        if self._ctx and self._ctx.error_policy:
=======
        if self._ctx and self._ctx.error_policy and \
                not isinstance(error, _ExportFail):
>>>>>>> 009a0e75
            ie = ItemExportError(item_id)
            ie.__cause__ = error
            return self._ctx.error_policy.report_item_error(ie)
        raise _ExportFail from error

    def _report_annotation_error(self, error: Exception, *,
            item_id: Tuple[str, str]) -> Optional[NoReturn]:
<<<<<<< HEAD
        if self._ctx and self._ctx.error_policy:
=======
        if self._ctx and self._ctx.error_policy and \
                not isinstance(error, _ExportFail):
>>>>>>> 009a0e75
            ie = AnnotationExportError(item_id)
            ie.__cause__ = error
            return self._ctx.error_policy.report_annotation_error(ie)
        raise _ExportFail from error<|MERGE_RESOLUTION|>--- conflicted
+++ resolved
@@ -15,11 +15,7 @@
 from datumaro.components.errors import (
     AnnotationExportError, DatumaroError, ItemExportError,
 )
-<<<<<<< HEAD
-from datumaro.components.extractor import DatasetItem
-=======
 from datumaro.components.extractor import DatasetItem, IExtractor
->>>>>>> 009a0e75
 from datumaro.components.media import Image
 from datumaro.components.progress_reporting import ProgressReporter
 from datumaro.util.meta_file_util import save_meta_file
@@ -113,16 +109,11 @@
     def apply(self):
         raise NotImplementedError("Should be implemented in a subclass")
 
-<<<<<<< HEAD
-    def __init__(self, extractor, save_dir, save_images=False,
-            image_ext=None, default_image_ext=None, save_dataset_meta=False,
-=======
     def __init__(self, extractor: IExtractor, save_dir: str, *,
             save_images: bool = False,
             image_ext: Optional[str] = None,
             default_image_ext: Optional[str] = None,
             save_dataset_meta: bool = False,
->>>>>>> 009a0e75
             ctx: Optional[ExportContext] = None):
         default_image_ext = default_image_ext or self.DEFAULT_IMAGE_EXT
         assert default_image_ext
@@ -218,12 +209,8 @@
 
     def _report_item_error(self, error: Exception, *,
             item_id: Tuple[str, str]) -> Optional[NoReturn]:
-<<<<<<< HEAD
-        if self._ctx and self._ctx.error_policy:
-=======
         if self._ctx and self._ctx.error_policy and \
                 not isinstance(error, _ExportFail):
->>>>>>> 009a0e75
             ie = ItemExportError(item_id)
             ie.__cause__ = error
             return self._ctx.error_policy.report_item_error(ie)
@@ -231,12 +218,8 @@
 
     def _report_annotation_error(self, error: Exception, *,
             item_id: Tuple[str, str]) -> Optional[NoReturn]:
-<<<<<<< HEAD
-        if self._ctx and self._ctx.error_policy:
-=======
         if self._ctx and self._ctx.error_policy and \
                 not isinstance(error, _ExportFail):
->>>>>>> 009a0e75
             ie = AnnotationExportError(item_id)
             ie.__cause__ = error
             return self._ctx.error_policy.report_annotation_error(ie)
