# Copyright (C) 2019-2022 Intel Corporation
#
# SPDX-License-Identifier: MIT

import logging as log
import os.path as osp

from defusedxml import ElementTree
import numpy as np

from datumaro.components.annotation import (
    AnnotationType, Bbox, CompiledMask, Label, Mask,
)
from datumaro.components.extractor import DatasetItem, SourceExtractor
from datumaro.components.media import Image
from datumaro.util.image import find_images
from datumaro.util.mask_tools import invert_colormap, lazy_mask
from datumaro.util.meta_file_util import has_meta_file

from .format import (
    VocInstColormap, VocPath, VocTask, make_voc_categories, parse_label_map,
    parse_meta_file,
)

_inverse_inst_colormap = invert_colormap(VocInstColormap)

class _VocExtractor(SourceExtractor):
    def __init__(self, path, task, **kwargs):
        assert osp.isfile(path), path
        self._path = path
        self._dataset_dir = osp.dirname(osp.dirname(osp.dirname(path)))
        self._task = task

        super().__init__(subset=osp.splitext(osp.basename(path))[0], **kwargs)

        self._categories = self._load_categories(self._dataset_dir)

        label_color = lambda label_idx: \
            self._categories[AnnotationType.mask].colormap.get(label_idx, None)
        log.debug("Loaded labels: %s" % ', '.join(
            "'%s' %s" % (l.name, ('(%s, %s, %s)' % c) if c else '')
            for i, l, c in ((i, l, label_color(i)) for i, l in enumerate(
                self._categories[AnnotationType.label].items
            ))
        ))
        self._items = { item: None for item in self._load_subset_list(path) }

    def _get_label_id(self, label):
        label_id, _ = self._categories[AnnotationType.label].find(label)
        assert label_id is not None, label
        return label_id

    def _load_categories(self, dataset_path):
        label_map = None
        if has_meta_file(dataset_path):
            label_map = parse_meta_file(dataset_path)
        else:
            label_map_path = osp.join(dataset_path, VocPath.LABELMAP_FILE)
            if osp.isfile(label_map_path):
                label_map = parse_label_map(label_map_path)

        return make_voc_categories(label_map)

    def _load_subset_list(self, subset_path):
        subset_list = []
        with open(subset_path, encoding='utf-8') as f:
            for line in f:
                line = line.strip()
                if not line or line and line[0] == '#':
                    continue

                if self._task == VocTask.person_layout:
                    objects = line.split('\"')
                    if 1 < len(objects):
                        if len(objects) == 3:
                            line = objects[1]
                        else:
                            raise Exception("Line %s: unexpected number "
                                "of quotes in filename" % line)
                    else:
                        line = line.split()[0]
                else:
                    line = line.strip()
                subset_list.append(line)
            return subset_list

class VocClassificationExtractor(_VocExtractor):
    def __init__(self, path, **kwargs):
        super().__init__(path, VocTask.classification, **kwargs)

    def __iter__(self):
        annotations = self._load_annotations()

        image_dir = osp.join(self._dataset_dir, VocPath.IMAGES_DIR)
        if osp.isdir(image_dir):
            images = {
                osp.splitext(osp.relpath(p, image_dir))[0].replace('\\', '/'): p
                for p in find_images(image_dir, recursive=True)
            }
        else:
            images = {}

<<<<<<< HEAD
        for item_id in self._with_progress(self._items, desc="Parsing items"):
=======
        for item_id in self._with_progress(self._items,
                desc=f"Parsing labels in '{self._subset}'"):
>>>>>>> 009a0e75
            log.debug("Reading item '%s'" % item_id)
            yield DatasetItem(id=item_id, subset=self._subset,
                image=images.get(item_id), annotations=annotations.get(item_id))

    def _load_annotations(self):
        annotations = {}
        task_dir = osp.dirname(self._path)
        for label_id, label in enumerate(self._categories[AnnotationType.label]):
            ann_file = osp.join(task_dir, f'{label.name}_{self._subset}.txt')
            if not osp.isfile(ann_file):
                continue

            with open(ann_file, encoding='utf-8') as f:
                for line in f:
                    line = line.strip()
                    if not line or line[0] == '#':
                        continue

                    item, present = line.rsplit(maxsplit=1)
                    if present == '1':
                        annotations.setdefault(item, []).append(Label(label_id))

        return annotations

class _VocXmlExtractor(_VocExtractor):
<<<<<<< HEAD
    def __init__(self, path, task, **kwargs):
        super().__init__(path, task, **kwargs)

=======
>>>>>>> 009a0e75
    def __iter__(self):
        image_dir = osp.join(self._dataset_dir, VocPath.IMAGES_DIR)
        if osp.isdir(image_dir):
            images = {
                osp.splitext(osp.relpath(p, image_dir))[0].replace('\\', '/'): p
                for p in find_images(image_dir, recursive=True)
            }
        else:
            images = {}

        anno_dir = osp.join(self._dataset_dir, VocPath.ANNOTATIONS_DIR)

<<<<<<< HEAD
        for item_id in self._with_progress(self._items, desc="Parsing items"):
=======
        for item_id in self._with_progress(self._items,
                desc=f"Parsing boxes in '{self._subset}'"):
>>>>>>> 009a0e75
            log.debug("Reading item '%s'" % item_id)
            size = None

            try:
                anns = []
                ann_file = osp.join(anno_dir, item_id + '.xml')
                if osp.isfile(ann_file):
                    root_elem = ElementTree.parse(ann_file)
                    height = root_elem.find('size/height')
                    if height is not None:
                        height = int(height.text)
                    width = root_elem.find('size/width')
                    if width is not None:
                        width = int(width.text)
                    if height and width:
                        size = (height, width)
                    filename_elem = root_elem.find('filename')
                    if filename_elem is not None:
                        image = osp.join(image_dir, filename_elem.text)
                    anns = self._parse_annotations(root_elem)
                else:
                    image = images.pop(item_id, None)

                if image or size:
                    image = Image(path=image, size=size)

                yield DatasetItem(id=item_id, subset=self._subset,
                    image=image, annotations=anns)
            except Exception as e:
                self._report_item_error(e, item_id=(item_id, self._subset))

    def _parse_annotations(self, root_elem):
        item_annotations = []

        for obj_id, object_elem in enumerate(root_elem.findall('object')):
            obj_id += 1
            attributes = {}
            group = obj_id

            obj_label_id = None
            label_elem = object_elem.find('name')
            if label_elem is not None:
                obj_label_id = self._get_label_id(label_elem.text)

            obj_bbox = self._parse_bbox(object_elem)

            if obj_label_id is None or obj_bbox is None:
                continue

            difficult_elem = object_elem.find('difficult')
            attributes['difficult'] = difficult_elem is not None and \
                difficult_elem.text == '1'

            truncated_elem = object_elem.find('truncated')
            attributes['truncated'] = truncated_elem is not None and \
                truncated_elem.text == '1'

            occluded_elem = object_elem.find('occluded')
            attributes['occluded'] = occluded_elem is not None and \
                occluded_elem.text == '1'

            pose_elem = object_elem.find('pose')
            if pose_elem is not None:
                attributes['pose'] = pose_elem.text

            point_elem = object_elem.find('point')
            if point_elem is not None:
                point_x = point_elem.find('x')
                point_y = point_elem.find('y')
                point = [float(point_x.text), float(point_y.text)]
                attributes['point'] = point

            actions_elem = object_elem.find('actions')
            actions = {a: False
                for a in self._categories[AnnotationType.label] \
                    .items[obj_label_id].attributes}
            if actions_elem is not None:
                for action_elem in actions_elem:
                    actions[action_elem.tag] = (action_elem.text == '1')
            for action, present in actions.items():
                attributes[action] = present

            has_parts = False
            for part_elem in object_elem.findall('part'):
                part = part_elem.find('name').text
                part_label_id = self._get_label_id(part)
                part_bbox = self._parse_bbox(part_elem)

                if self._task is not VocTask.person_layout:
                    break
                if part_bbox is None:
                    continue
                has_parts = True
                item_annotations.append(Bbox(*part_bbox, label=part_label_id,
                    group=group))

            attributes_elem = object_elem.find('attributes')
            if attributes_elem is not None:
                for attr_elem in attributes_elem.iter('attribute'):
                    attributes[attr_elem.find('name').text] = \
                        attr_elem.find('value').text

            if self._task is VocTask.person_layout and not has_parts:
                continue
            if self._task is VocTask.action_classification and not actions:
                continue

            item_annotations.append(Bbox(*obj_bbox, label=obj_label_id,
                attributes=attributes, id=obj_id, group=group))

        return item_annotations

    @staticmethod
    def _parse_bbox(object_elem):
        bbox_elem = object_elem.find('bndbox')
        xmin = float(bbox_elem.find('xmin').text)
        xmax = float(bbox_elem.find('xmax').text)
        ymin = float(bbox_elem.find('ymin').text)
        ymax = float(bbox_elem.find('ymax').text)
        return [xmin, ymin, xmax - xmin, ymax - ymin]

class VocDetectionExtractor(_VocXmlExtractor):
    def __init__(self, path, **kwargs):
        super().__init__(path, task=VocTask.detection, **kwargs)

class VocLayoutExtractor(_VocXmlExtractor):
    def __init__(self, path, **kwargs):
        super().__init__(path, task=VocTask.person_layout, **kwargs)

class VocActionExtractor(_VocXmlExtractor):
    def __init__(self, path, **kwargs):
        super().__init__(path, task=VocTask.action_classification, **kwargs)

class VocSegmentationExtractor(_VocExtractor):
    def __init__(self, path, **kwargs):
        super().__init__(path, task=VocTask.segmentation, **kwargs)

    def __iter__(self):
        image_dir = osp.join(self._dataset_dir, VocPath.IMAGES_DIR)
        if osp.isdir(image_dir):
            images = {
                osp.splitext(osp.relpath(p, image_dir))[0].replace('\\', '/'): p
                for p in find_images(image_dir, recursive=True)
            }
        else:
            images = {}

<<<<<<< HEAD
        for item_id in self._with_progress(self._items, desc="Parsing items"):
=======
        for item_id in self._with_progress(self._items,
                desc=f"Parsing segmentation in '{self._subset}'"):
>>>>>>> 009a0e75
            log.debug("Reading item '%s'" % item_id)

            try:
                yield DatasetItem(id=item_id, subset=self._subset,
                    image=images.get(item_id),
                    annotations=self._load_annotations(item_id))
            except Exception as e:
                self._report_item_error(e, item_id=(item_id, self._subset))

    @staticmethod
    def _lazy_extract_mask(mask, c):
        return lambda: mask == c

    def _load_annotations(self, item_id):
        item_annotations = []

        class_mask = None
        segm_path = osp.join(self._dataset_dir, VocPath.SEGMENTATION_DIR,
            item_id + VocPath.SEGM_EXT)
        if osp.isfile(segm_path):
            inverse_cls_colormap = \
                self._categories[AnnotationType.mask].inverse_colormap
            class_mask = lazy_mask(segm_path, inverse_cls_colormap)

        instances_mask = None
        inst_path = osp.join(self._dataset_dir, VocPath.INSTANCES_DIR,
            item_id + VocPath.SEGM_EXT)
        if osp.isfile(inst_path):
            instances_mask = lazy_mask(inst_path, _inverse_inst_colormap)

        if instances_mask is not None:
            compiled_mask = CompiledMask(class_mask, instances_mask)

            label_cat = self._categories[AnnotationType.label]

            if class_mask is not None:
                instance_labels = compiled_mask.get_instance_labels()
            else:
                instance_labels = {i: None
                    for i in range(compiled_mask.instance_count)}

            for instance_id, label_id in instance_labels.items():
                if len(label_cat) <= label_id:
                    raise Exception(
                        "Item %s: a mask has unexpected class number %s" %
                        (item_id, label_id))

                image = compiled_mask.lazy_extract(instance_id)

                item_annotations.append(Mask(image=image, label=label_id,
                    group=instance_id))
        elif class_mask is not None:
            log.warning("Item %s: only class segmentations available" % item_id)

            class_mask = class_mask()
            classes = np.unique(class_mask)
            for label_id in classes:
                image = self._lazy_extract_mask(class_mask, label_id)
                item_annotations.append(Mask(image=image, label=label_id))

        return item_annotations<|MERGE_RESOLUTION|>--- conflicted
+++ resolved
@@ -100,12 +100,8 @@
         else:
             images = {}
 
-<<<<<<< HEAD
-        for item_id in self._with_progress(self._items, desc="Parsing items"):
-=======
         for item_id in self._with_progress(self._items,
                 desc=f"Parsing labels in '{self._subset}'"):
->>>>>>> 009a0e75
             log.debug("Reading item '%s'" % item_id)
             yield DatasetItem(id=item_id, subset=self._subset,
                 image=images.get(item_id), annotations=annotations.get(item_id))
@@ -131,12 +127,6 @@
         return annotations
 
 class _VocXmlExtractor(_VocExtractor):
-<<<<<<< HEAD
-    def __init__(self, path, task, **kwargs):
-        super().__init__(path, task, **kwargs)
-
-=======
->>>>>>> 009a0e75
     def __iter__(self):
         image_dir = osp.join(self._dataset_dir, VocPath.IMAGES_DIR)
         if osp.isdir(image_dir):
@@ -149,12 +139,8 @@
 
         anno_dir = osp.join(self._dataset_dir, VocPath.ANNOTATIONS_DIR)
 
-<<<<<<< HEAD
-        for item_id in self._with_progress(self._items, desc="Parsing items"):
-=======
         for item_id in self._with_progress(self._items,
                 desc=f"Parsing boxes in '{self._subset}'"):
->>>>>>> 009a0e75
             log.debug("Reading item '%s'" % item_id)
             size = None
 
@@ -302,12 +288,8 @@
         else:
             images = {}
 
-<<<<<<< HEAD
-        for item_id in self._with_progress(self._items, desc="Parsing items"):
-=======
         for item_id in self._with_progress(self._items,
                 desc=f"Parsing segmentation in '{self._subset}'"):
->>>>>>> 009a0e75
             log.debug("Reading item '%s'" % item_id)
 
             try:
