# Copyright (C) 2021 Intel Corporation
#
# SPDX-License-Identifier: MIT

import typing

from attr import attrs
import pytest


class DatumaroComponent:
    Datumaro = "datumaro"


class Requirements:
    # Please, maintain the ordering when adding new lines

    # Exact requirements
    DATUM_GENERAL_REQ = "Datumaro general requirement"
    DATUM_TELEMETRY = "Datumaro telemetry requirement"
<<<<<<< HEAD
    DATUM_PROGRESS_REPORTING = "Datumaro progress reporting requirement"
    DATUM_ERROR_REPORTING = "Datumaro error reporting requirement"
=======
    DATUM_API = "Datumaro API"
>>>>>>> 54cb6741

    # GitHub issues (not bugs)
    # https://github.com/openvinotoolkit/datumaro/issues
    DATUM_231 = "Readable formats for CJK"
    DATUM_244 = "Add Snyk integration"
    DATUM_267 = "Add Image zip format"
    DATUM_274 = "Support the Open Images dataset"
    DATUM_280 = "Support KITTI dataset formats"
    DATUM_283 = "Create cli tests for testing convert command for VOC format"
    DATUM_399 = "Implement import for ADE20K dataset"
    DATUM_475 = "Support import for CelebA dataset"
    DATUM_497 = "Support import for SYNTHIA dataset"
    DATUM_542 = "Images missing after merging two datasets"
    DATUM_580 = "Import for MPII Human Pose Dataset"

    # GitHub issues (bugs)
    # https://github.com/openvinotoolkit/datumaro/issues
    DATUM_BUG_219 = "Return format is not uniform"
    DATUM_BUG_257 = "Dataset.filter doesn't count removed items"
    DATUM_BUG_259 = "Dataset.filter fails on merged datasets"
    DATUM_BUG_289 = "Cannot convert LabelMe dataset, that has no subsets"
    DATUM_BUG_314 = "Unsuccessful remap_labels"
    DATUM_BUG_402 = "Troubles running 'remap_labels' on ProjectDataset"
    DATUM_BUG_404 = "custom importer/extractor not loading"
    DATUM_BUG_425 = "Bug: concatenation for the different types in COCO format"
    DATUM_BUG_466 = "Can't correct import Open Images dataset without images"
    DATUM_BUG_470 = "Cannot to import Cityscapes dataset without images"
    DATUM_BUG_560 = "Reading MOT dataset with seqinfo produces 0-based indexing in frames"
    DATUM_BUG_583 = "Empty lines in VOC subset lists are not ignored"
    DATUM_BUG_602 = "Patch command example error"
    DATUM_BUG_606 = "transform with resize also changed the image extension from .jpg to .png"
    DATUM_BUG_618 = "ResizeTransform returns broken image pixels"


class SkipMessages:
    NOT_IMPLEMENTED = "NOT IMPLEMENTED"


@attrs(auto_attribs=True)
class _CombinedDecorator:
    decorators: typing.List[typing.Callable]

    def __call__(self, function):
        for d in reversed(self.decorators):
            function = d(function)

        return function


_SHARED_DECORATORS = [
    pytest.mark.components(DatumaroComponent.Datumaro),
    pytest.mark.component,
    pytest.mark.priority_medium,
]

def mark_requirement(requirement):
    return _CombinedDecorator([
        *_SHARED_DECORATORS,
        pytest.mark.reqids(requirement),
    ])

def mark_bug(bugs):
    return _CombinedDecorator([
        *_SHARED_DECORATORS,
        pytest.mark.bugs(bugs),
    ])<|MERGE_RESOLUTION|>--- conflicted
+++ resolved
@@ -18,12 +18,9 @@
     # Exact requirements
     DATUM_GENERAL_REQ = "Datumaro general requirement"
     DATUM_TELEMETRY = "Datumaro telemetry requirement"
-<<<<<<< HEAD
+    DATUM_API = "Datumaro API"
     DATUM_PROGRESS_REPORTING = "Datumaro progress reporting requirement"
     DATUM_ERROR_REPORTING = "Datumaro error reporting requirement"
-=======
-    DATUM_API = "Datumaro API"
->>>>>>> 54cb6741
 
     # GitHub issues (not bugs)
     # https://github.com/openvinotoolkit/datumaro/issues
